--- conflicted
+++ resolved
@@ -53,20 +53,19 @@
       'USGS_NLCD_RELEASES_2019_REL_RCMAP_V4_COVER', base_url),
     ee.link.child_collection(
       'USGS_NLCD_RELEASES_2019_REL_RCMAP_V5_COVER', base_url),
+    // TODO(simonf) Enable link when area is ready and when removing gee:skip_indexing
+    // ee.link.child_collection(
+    //   'USGS_NLCD_RELEASES_2023_REL_RCMAP_V6_COVER', base_url),
     ee.link.child_collection(
       'USGS_NLCD_RELEASES_2019_REL_RCMAP_V5_TRENDS', base_url),
     ee.link.child_collection(
       'USGS_NLCD_RELEASES_2019_REL_RCMAP_V5_TRENDS_YEAR', base_url),
+    // TODO(simonf) uncomment when ready to publish
+    // ee.link.child_collection(
+    //   'USGS_NLCD_RELEASES_2023_REL_RCMAP_V6_TRENDS_YEAR', base_url),
     ee.link.child_collection('USGS_NLCD_RELEASES_2020_REL_NALCMS', base_url),
     ee.link.child_collection('USGS_NLCD_RELEASES_2021_REL_NLCD', base_url),
     ee.link.child_collection('USGS_NLCD_RELEASES_2021_REL_TCC_v2021-4', base_url),
-<<<<<<< HEAD
-    // TODO(simonf) uncomment when ready to publish
-    //ee.link.child_collection('USGS_NLCD_RELEASES_2023_REL_RCMAP_V6_TRENDS_YEAR', base_url),
-=======
-    // TODO(simonf) Enable link when area is ready and when removing gee:skip_indexing
-    //ee.link.child_collection('USGS_NLCD_RELEASES_2023_REL_RCMAP_V6_COVER', base_url),
->>>>>>> 1ef4d7b8
 
     ee.link.child_collection('USGS_WBD_2017_HUC02', base_url),
     ee.link.child_collection('USGS_WBD_2017_HUC04', base_url),
