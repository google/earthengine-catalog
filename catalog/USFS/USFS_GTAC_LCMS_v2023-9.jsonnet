--- conflicted
+++ resolved
@@ -105,17 +105,8 @@
     questions or specific data requests.
   |||,
   license: license.id,
-<<<<<<< HEAD
-  links: ee.standardLinks(subdir, id) + [
-    {
-      rel: ee_const.rel.cite_as,
-      href: 'https://data.fs.usda.gov/geodata/rastergateway/LCMS/index.php',
-    },
-  ] + version_config.version_links,
-=======
   links: ee.standardLinks(subdir, id) + version_config.version_links,
   'gee:categories': ['landuse-landcover'],
->>>>>>> bcc133ac
   keywords: [
     'lcms',
     'usda',
