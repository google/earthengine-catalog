local ee_const = import 'earthengine_const.libsonnet';
local ee = import 'earthengine.libsonnet';
local spdx = import 'spdx.libsonnet';
local versions = import 'versions.libsonnet';
local version_table = import 'USFS_GTAC_LCMS_versions.libsonnet';

local subdir = 'USFS';
local id = 'USFS/GTAC/LCMS/v2023-9';
local version_config = versions(subdir, version_table, id);
local version = version_config.version;
local basename = std.strReplace(id, '/', '_');
local self_ee_catalog_url = ee_const.ee_catalog_url + basename;

local license = spdx.proprietary;

{
  stac_version: ee_const.stac_version,
  type: ee_const.stac_type.collection,
  stac_extensions: [
    ee_const.ext_eo,
    ee_const.ext_sci,
    ee_const.ext_ver,
  ],
  id: id,
  title: 'USFS Landscape Change Monitoring System ' + ' ' + version + ' ' +
    '(CONUS and OCONUS)',
  version: version,
  'gee:type': ee_const.gee_type.image_collection,
  description: |||
    This product is part of the Landscape Change Monitoring System (LCMS) data suite.
    It shows LCMS-modeled change, land cover, and/or land use classes for each year that
    covers the Conterminous United States (CONUS) and areas outside the CONUS (OCONUS) that 
    include Southeastern Alaska (SEAK), Puerto Rico-US Virgin Islands (PRUSVI), and Hawaii (HI). 

    LCMS is a remote sensing-based system for mapping and monitoring landscape change across the
    United States. Its objective is to develop a consistent approach using the latest technology
    and advancements in change detection to produce a "best available" map of landscape change.

    Outputs include three annual products: change, land cover, and land use.
    Change relates specifically to vegetation cover and includes slow loss, fast loss (which also
    includes hydrologic changes such as inundation or desiccation), and gain. These values are
    predicted for each year of the Landsat time series and serve as the foundational products for
    LCMS. Land cover and land use maps depict life-form level land cover and broad-level land use
    for each year.

    Because no algorithm performs best in all situations, LCMS uses an ensemble of models as
    predictors, which improves map accuracy across a range of ecosystems and change processes
    (Healey et al., 2018). The resulting suite of LCMS change, land cover, and land use maps offer
    a holistic depiction of landscape change across the United States since 1985.

    Predictor layers for the LCMS model include outputs
    from the LandTrendr and CCDC change detection algorithms, and terrain information. These
    components are all accessed and processed using Google Earth Engine (Gorelick et al., 2017).

    For CCDC, United States Geological Survey (USGS) Collection 2 Landsat Tier 1 surface reflectance
    data were used for the CONUS, and Landsat Tier 1 top of atmosphere reflectance data for SEAK, PRUSVI 
    and HI. To produce annual composites for LandTrendr, USGS Collection 2 Landsat Tier 1 and Sentinel 2A,
    2B Level-1C top of atmosphere reflectance data were used. The cFmask cloud masking algorithm
    (Foga et al., 2017), which is an implementation of Fmask 2.0 (Zhu and Woodcock, 2012)
    (Landsat-only), cloudScore (Chastain et al., 2019) (Landsat-only), s2cloudless
    (Sentinel-Hub, 2021) and Cloud Score plus (Pasquarella et al., 2023) (Sentinel 2-only) are 
    used to mask clouds, while TDOM (Chastain et al., 2019) is used to mask cloud shadows (Landsat and Sentinel
    2). For LandTrendr, the annual medoid is then computed to summarize cloud
    and cloud shadow-free values from each year into a single composite.

    The composite time series is temporally segmented using LandTrendr
    (Kennedy et al., 2010; Kennedy et al., 2018; Cohen et al., 2018).

    All cloud and cloud shadow free values are also temporally segmented using the CCDC algorithm
    (Zhu and Woodcock, 2014).

    Predictor data include raw composite values, LandTrendr fitted values, pair-wise differences,
    segment duration, change magnitude, and slope, and CCDC sine and
    cosine coefficients (first 3 harmonics), fitted values, and pairwise
    differences, along with elevation, slope, sine of aspect, cosine of aspect,
    and topographic position indices (Weiss, 2001) from the 10 m USGS 3D Elevation
    Program (3DEP) data (U.S. Geological Survey, 2019).

    Reference data are collected using TimeSync, a web-based tool that helps
    analysts visualize and interpret the Landsat data record from 1984-present (Cohen et al., 2010).

    Random Forests models (Breiman, 2001) were trained using reference data from TimeSync and predictor data 
    from LandTrendr, CCDC, and terrain indices to predict annual change, land cover, and land use classes. 
    Following modeling, we instituted a series of probability thresholds and rulesets using ancillary datasets 
    to improve qualitative map outputs and reduce commission and omission. More information can be found in 
    the LCMS Methods Brief included in the Description. 

    **Additional Resources**

    * [A more detailed code example of using LCMS data](https://github.com/google/earthengine-community/blob/master/datasets/scripts/LCMS_Visualization.js).

    * The [LCMS Data Explorer](https://apps.fs.usda.gov/lcms-viewer) is a web-based application that
      provides users the ability to view, analyze, summarize and download LCMS data.

    * Please see the [LCMS Methods Brief](https://data.fs.usda.gov/geodata/rastergateway/LCMS/LCMS_v2023-9_Methods.pdf)
      for more detailed information regarding methods and accuracy assessment, or the
      [LCMS Geodata Clearinghouse](https://data.fs.usda.gov/geodata/rastergateway/LCMS/index.php)
      for data downloads, metadata, and support documents.

    * The CONUS land use product was updated on July 2nd 2024, to correct an issue with the developed class.

    * PRUSVI and HI data were released October 1st 2024. 

    Contact [sm.fs.lcms@usda.gov](mailto:sm.fs.lcms@usda.gov) with any
    questions or specific data requests.
  |||,
  license: license.id,
  links: ee.standardLinks(subdir, id) + [
    {
      rel: ee_const.rel.cite_as,
      href: 'https://data.fs.usda.gov/geodata/rastergateway/LCMS/index.php',
    },
  ] + version_config.version_links,
  keywords: [
    'lcms',
<<<<<<< HEAD
    'usda',
    'usfs',
=======
    'usfs',
    'usda',
>>>>>>> 32664a7a
    'change_detection',
    'landcover',
    'landuse',
    'gtac',
    'forest',
<<<<<<< HEAD
    'landsat-derived',
    'sentinel-derived',
    'time_series',
    'gtac',
    'redcastle_resources',
=======
    'landsat_derived',
    'sentinel_derived',
    'time_series',
    'redcastle_resources'
>>>>>>> 32664a7a
  ],
  providers: [
    ee.producer_provider('USDA Forest Service (USFS) Geospatial Technology and Applications Center (GTAC)', 'https://apps.fs.usda.gov/lcms-viewer/'),
    ee.host_provider(self_ee_catalog_url),
  ],
  extent: ee.extent(-135.286387, 20.38379, -56.446306, 52.459364,
                    '1985-01-01T00:00:00Z', '2023-12-31T00:00:00Z'),
  summaries: {
    'gee:schema': [
      { 
        name: 'study_area',
        description: |||
          LCMS currently covers the conterminous United States, Southeastern Alaska, 
          Puerto Rico-US Virgin Islands, and Hawaii. This version contains outputs across 
          conterminous United States, Southeastern Alaska, Puerto Rico-US Virgin Islands, 
          and Hawaii.
          Possible values: 'CONUS, SEAK, PRUSVI, HI'
        |||,
        type: ee_const.var_type.string,
      },
      {
        name: 'year',
        description: 'Year of the product',
        type: ee_const.var_type.int,
      },
    ],
    gsd: [30],
    'eo:bands': [
      {
        name: 'Change',
        description: |||
          Final thematic LCMS change product. A total of three change classes (slow loss, fast loss,
          and gain) are mapped for each year. Each class is predicted using a separate Random Forest
          model, which outputs a probability (proportion of the trees within the Random Forest model)
          that the pixel belongs to that class. Because of this, individual pixels have three different
          model outputs for each year. Final classes are assigned to the change class with the highest
          probability that is also above a specified threshold. Any pixel that does not have any value
          above each class's respective threshold is assigned to the Stable class. Prior to assigning the 
          change class, a rule was applied to all study areas to prevent change in non-vegetated land cover. 
        |||,
        'gee:classes': [
          {
            value: 1,
            color: '3d4551',
            description: 'Stable',
          },
          {
            value: 2,
            color: 'f39268',
            description: 'Slow Loss',
          },
          {
            value: 3,
            color: 'd54309',
            description: 'Fast Loss',
          },
          {
            value: 4,
            color: '00a398',
            description: 'Gain',
          },
          {
            value: 5,
            color: '1b1716',
            description: 'Non-Processing Area Mask',
          },
        ],
      },
      {
        name: 'Land_Cover',
        description: |||
          Final thematic LCMS land cover product. A total of 14 land cover classes are mapped on an
          annual basis using TimeSync reference data and spectral information derived from Landsat
          imagery. Each class is predicted using a separate Random Forest model, which outputs a
          probability (proportion of the trees within the Random Forest model) that the pixel belongs
          to that class. Because of this, individual pixels have 14 different model outputs for each
          year, and final classes are assigned to the land cover with the highest probability. For Southeastern 
          Alaska, prior to assigning the land cover class with the highest probability, a land cover rule was 
          implemented to limit tree and snow landcover class commission in the large intertidal zones at sea level. 
          No land cover rules were applied to CONUS, Puerto Rico-US Virgin Islands or Hawaii. Seven of the 14 land 
          cover classes indicate a single land cover, where that land cover type covers most of the pixel's area and 
          no other class covers more than 10% of the pixel. There are also seven mixed classes. These represent pixels 
          in which an additional land cover class covers at least 10% of the pixel.
        |||,
        'gee:classes': [
          {
            value: 1,
            color: '005e00',
            description: 'Trees',
          },
          {
            value: 2,
            color: '008000',
            description: 'Tall Shrubs & Trees Mix (SEAK Only)',
          },
          {
            value: 3,
            color: '00cc00',
            description: 'Shrubs & Trees Mix',
          },
          {
            value: 4,
            color: 'b3ff1a',
            description: 'Grass/Forb/Herb & Trees Mix',
          },
          {
            value: 5,
            color: '99ff99',
            description: 'Barren & Trees Mix',
          },
          {
            value: 6,
            color: 'b30088',
            description: 'Tall Shrubs (SEAK Only)',
          },
          {
            value: 7,
            color: 'e68a00',
            description: 'Shrubs',
          },
          {
            value: 8,
            color: 'ffad33',
            description: 'Grass/Forb/Herb & Shrubs Mix',
          },
          {
            value: 9,
            color: 'ffe0b3',
            description: 'Barren & Shrubs Mix',
          },
          {
            value: 10,
            color: 'ffff00',
            description: 'Grass/Forb/Herb',
          },
          {
            value: 11,
            color: 'aa7700',
            description: 'Barren & Grass/Forb/Herb Mix',
          },
          {
            value: 12,
            color: 'd3bf9b',
            description: 'Barren or Impervious',
          },
          {
            value: 13,
            color: 'ffffff',
            description: 'Snow or Ice',
          },
          {
            value: 14,
            color: '4780f3',
            description: 'Water',
          },
          {
            value: 15,
            color: '1b1716',
            description: 'Non-Processing Area Mask',
          },
        ],
      },
      {
        name: 'Land_Use',
        description: |||
          Final thematic LCMS land use product. A total of 6 land use classes are mapped on an annual
          basis using TimeSync reference data and spectral information derived from Landsat imagery.
          Each class is predicted using a separate Random Forest model, which outputs a probability
          (proportion of the trees within the Random Forest model) that the pixel belongs to that class.
          Because of this, individual pixels have 6 different model outputs for each year, and final
          classes are assigned to the land use with the highest probability. Prior to assigning the land 
          use class with the highest probability, a series of probability thresholds and rulesets using 
          ancillary datasets land use rules were applied. More information on the probability thresholds 
          and rulesets can be found in the LCMS Methods Brief included in the Description. The CONUS land use 
          product was updated on July 2nd 2024, to correct an issue with the developed class.  
        |||,
        'gee:classes': [
          {
            value: 1,
            color: 'efff6b',
            description: 'Agriculture',
          },
          {
            value: 2,
            color: 'ff2ff8',
            description: 'Developed',
          },
          {
            value: 3,
            color: '1b9d0c',
            description: 'Forest',
          },
          {
            value: 4,
            color: '97ffff',
            description: 'Non-Forest Wetland',
          },
          {
            value: 5,
            color: 'a1a1a1',
            description: 'Other',
          },
          {
            value: 6,
            color: 'c2b34a',
            description: 'Rangeland or Pasture',
          },
          {
            value: 7,
            color: '1b1716',
            description: 'Non-Processing Area Mask',
          },
        ],
      },
      {
        name: 'Change_Raw_Probability_Slow-Loss',
        description: |||
          Raw LCMS modeled probability of Slow Loss. Defined as: Slow Loss includes the following
          classes from the TimeSync change process interpretation-

            * Structural Decline - Land where trees or other woody vegetation is physically altered by
            unfavorable growing conditions brought on by non-anthropogenic or non-mechanical factors.
            This type of loss should generally create a trend in the spectral signal(s) (e.g. NDVI
            decreasing, Wetness decreasing; SWIR increasing; etc.) however the trend can be subtle.
            Structural decline occurs in woody vegetation environments, most likely from insects,
            disease, drought, acid rain, etc. Structural decline can include defoliation events that do
            not result in mortality such as in Gypsy moth and spruce budworm infestations which may
            recover within 1 or 2 years.

            * Spectral Decline - A plot where the spectral signal shows a
            trend in one or more of the spectral bands or indices (e.g. NDVI decreasing, Wetness
            decreasing; SWIR increasing; etc.). Examples include cases where: a) non-forest/non-woody
            vegetation shows a trend suggestive of decline (e.g. NDVI decreasing, Wetness decreasing;
            SWIR increasing; etc.), or b) where woody vegetation shows a decline trend which is not
            related to the loss of woody vegetation, such as when mature tree canopies close resulting
            in increased shadowing, when species composition changes from conifer to hardwood, or when
            a dry period (as opposed to stronger, more acute drought) causes an apparent decline in
            vigor, but no loss of woody material or leaf area.
        |||,
      },
      {
        name: 'Change_Raw_Probability_Fast-Loss',
        description: |||
          Raw LCMS modeled probability of Fast Loss. Defined as: Fast Loss includes the following
          classes from the TimeSync change process interpretation-

          * Fire - Land altered by fire, regardless of the cause of the ignition (natural or
          anthropogenic), severity, or land use.

          * Harvest - Forest land where trees, shrubs or other vegetation have been severed or removed
          by anthropogenic means. Examples include clearcutting, salvage logging after fire or insect
          outbreaks, thinning and other forest management prescriptions (e.g. shelterwood/seedtree
          harvest).

          * Mechanical - Non-forest land where trees, shrubs or other vegetation has been mechanically
          severed or removed by chaining, scraping, brush sawing, bulldozing, or any other methods of
          non-forest vegetation removal.

          * Wind/ice - Land (regardless of use) where vegetation is altered by wind from hurricanes,
          tornados, storms and other severe weather events including freezing rain from ice
          storms.

          * Hydrology - Land where flooding has significantly altered woody cover or other Land cover
          elements regardless of land use (e.g. new mixtures of gravel and vegetation in and around
          streambeds after a flood).

          * Debris - Land (regardless of use) altered by natural material movement associated with
          landslides, avalanches, volcanos, debris flows, etc.

          * Other - Land (regardless of use) where the spectral trend or other supporting evidence
          suggests a disturbance or change event has occurred but the definitive cause cannot be
          determined or the type of change fails to meet any of the change process categories defined
          above.
        |||,
      },
      {
        name: 'Change_Raw_Probability_Gain',
        description: |||
          Raw LCMS modeled probability of Gain. Defined as: Land exhibiting an increase in vegetation
          cover due to growth and succession over one or more years. Applicable to any areas that may
          express spectral change associated with vegetation regrowth. In developed areas, growth can
          result from maturing vegetation and/or newly installed lawns and landscaping. In forests,
          growth includes vegetation growth from bare ground, as well as the over topping of
          intermediate and co-dominate trees and/or lower-lying grasses and shrubs. Growth/Recovery
          segments recorded following forest harvest will likely transition through different land
          cover classes as the forest regenerates. For these changes to be considered growth/recovery,
          spectral values should closely adhere to an increasing trend line (e.g. a positive slope
          that would, if extended to ~20 years, be on the order of .10 units of NDVI) which persists
          for several years.
        |||,
      },
      {
        name: 'Land_Cover_Raw_Probability_Trees',
        description: |||
          Raw LCMS modeled probability of Trees. Defined as: The majority of the pixel is comprised
          of live or standing dead trees.
        |||,
      },
      {
        name: 'Land_Cover_Raw_Probability_Tall-Shrubs-and-Trees-Mix',
        description: |||
          Raw LCMS modeled probability of Tall Shrubs and Trees Mix (SEAK Only). Defined
          as: The majority of the pixel is comprised of shrubs greater than 1m in height and is also
          comprised of at least 10% live or standing dead trees.
        |||,
      },
      {
        name: 'Land_Cover_Raw_Probability_Shrubs-and-Trees-Mix',
        description: |||
          Raw LCMS modeled probability of Shrubs and Trees Mix. Defined as: The majority of the pixel
          is comprised of shrubs and is also comprised of at least 10% live or standing dead trees.
        |||,
      },
      {
        name: 'Land_Cover_Raw_Probability_Grass-Forb-Herb-and-Trees-Mix',
        description: |||
          Raw LCMS modeled probability of Grass/Forb/Herb and Trees Mix. Defined as: The majority of
          the pixel is comprised of perennial grasses, forbs, or other forms of herbaceous vegetation
          and is also comprised of at least 10% live or standing dead trees.
        |||,
      },
      {
        name: 'Land_Cover_Raw_Probability_Barren-and-Trees-Mix',
        description: |||
          Raw LCMS modeled probability of Barren and Trees Mix. Defined as: The majority of the pixel
          is comprised of bare soil exposed by disturbance (e.g., soil uncovered by mechanical
          clearing or forest harvest), as well as perennially barren areas such as deserts, playas,
          rock outcroppings (including minerals and other geologic materials exposed by surface mining
          activities), sand dunes, salt flats, and beaches. Roads made of dirt and gravel are also
          considered barren and is also comprised of at least 10% live or standing dead trees.
        |||,
      },
      {
        name: 'Land_Cover_Raw_Probability_Tall-Shrubs',
        description: |||
          Raw LCMS modeled probability of Tall Shrubs (SEAK Only). Defined as: The majority of the
          pixel is comprised of shrubs greater than 1m in height.
        |||,
      },
      {
        name: 'Land_Cover_Raw_Probability_Shrubs',
        description: |||
          Raw LCMS modeled probability of Shrubs. Defined as: The majority of the pixel is comprised
          of shrubs.
        |||,
      },
      {
        name: 'Land_Cover_Raw_Probability_Grass-Forb-Herb-and-Shrubs-Mix',
        description: |||
          Raw LCMS modeled probability of Grass/Forb/Herb and Shrubs Mix. Defined as: The majority of
          the pixel is comprised of perennial grasses, forbs, or other forms of herbaceous vegetation
          and is also comprised of at least 10% shrubs.
        |||,
      },
      {
        name: 'Land_Cover_Raw_Probability_Barren-and-Shrubs-Mix',
        description: |||
          Raw LCMS modeled probability of Barren and Shrubs Mix. Defined as: The majority of the pixel
          is comprised of bare soil exposed by disturbance (e.g., soil uncovered by mechanical
          clearing or forest harvest), as well as perennially barren areas such as deserts, playas,
          rock outcroppings (including minerals and other geologic materials exposed by surface mining
          activities), sand dunes, salt flats, and beaches. Roads made of dirt and gravel are also
          considered barren and is also comprised of at least 10% shrubs.
        |||,
      },
      {
        name: 'Land_Cover_Raw_Probability_Grass-Forb-Herb',
        description: |||
          Raw LCMS modeled probability of Grass/Forb/Herb. Defined as: The majority of the pixel is
          comprised of perennial grasses, forbs, or other forms of herbaceous vegetation.
        |||,
      },
      {
        name: 'Land_Cover_Raw_Probability_Barren-and-Grass-Forb-Herb-Mix',
        description: |||
          Raw LCMS modeled probability of Barren and Grass/Forb/Herb Mix. Defined as: The majority of
          the pixel is comprised of bare soil exposed by disturbance (e.g., soil uncovered by
          mechanical clearing or forest harvest), as well as perennially barren areas such as deserts,
          playas, rock outcroppings (including minerals and other geologic materials exposed by
          surface mining activities), sand dunes, salt flats, and beaches. Roads made of dirt and
          gravel are also considered barren and is also comprised of at least 10% perennial grasses,
          forbs, or other forms of herbaceous vegetation.
        |||,
      },
      {
        name: 'Land_Cover_Raw_Probability_Barren-or-Impervious',
        description: |||
          Raw LCMS modeled probability of Barren or Impervious. Defined as: The majority of the pixel
          is comprised of 1.) bare soil exposed by disturbance (e.g., soil uncovered by mechanical
          clearing or forest harvest), as well as perennially barren areas such as deserts, playas,
          rock outcroppings (including minerals and other geologic materials exposed by surface mining
          activities), sand dunes, salt flats, and beaches. Roads made of dirt and gravel are also
          considered barren or 2.) man-made materials that water cannot penetrate, such as paved roads,
          rooftops, and parking lots.
        |||,
      },
      {
        name: 'Land_Cover_Raw_Probability_Snow-or-Ice',
        description: |||
          Raw LCMS modeled probability of Snow or Ice. Defined as: The majority of the pixel is
          comprised of snow or ice.
        |||,
      },
      {
        name: 'Land_Cover_Raw_Probability_Water',
        description: |||
          Raw LCMS modeled probability of Water. Defined as: The majority of
          the pixel is comprised of water.
        |||,
      },
      {
        name: 'Land_Use_Raw_Probability_Agriculture',
        description: |||
          Raw LCMS modeled probability of Agriculture. Defined as: Land used for the production of
          food, fiber and fuels which is in either a vegetated or non-vegetated state. This includes
          but is not limited to cultivated and uncultivated croplands, hay lands, orchards, vineyards,
          confined livestock operations, and areas planted for production of fruits, nuts or berries.
          Roads used primarily for agricultural use (i.e. not used for public transport from town to
          town) are considered agriculture land use.
        |||,
      },
      {
        name: 'Land_Use_Raw_Probability_Developed',
        description: |||
          Raw LCMS modeled probability of Developed. Defined as: Land covered by man-made structures
          (e.g. high density residential, commercial, industrial, mining or transportation), or a
          mixture of both vegetation (including trees) and structures (e.g., low density residential,
          lawns, recreational facilities, cemeteries, transportation and utility corridors, etc.),
          including any land functionally altered by human activity.
        |||,
      },
      {
        name: 'Land_Use_Raw_Probability_Forest',
        description: |||
          Raw LCMS modeled probability of Forest. Defined as: Land that is planted or naturally
          vegetated and which contains (or is likely to contain) 10% or greater tree cover at some
          time during a near-term successional sequence. This may include deciduous, evergreen and/or
          mixed categories of natural forest, forest plantations, and woody wetlands.
        |||,
      },
      {
        name: 'Land_Use_Raw_Probability_Non-Forest-Wetland',
        description: |||
          Raw LCMS modeled probability of Non-Forest Wetland. Defined as: Lands adjacent to or within
          a visible water table (either permanently or seasonally saturated) dominated by shrubs or
          persistent emergents. These wetlands may be situated shoreward of lakes, river channels, or
          estuaries; on river floodplains; in isolated catchments; or on slopes. They may also occur
          as prairie potholes, drainage ditches and stock ponds in agricultural landscapes and may
          also appear as islands in the middle of lakes or rivers. Other examples also include marshes,
          bogs, swamps, quagmires, muskegs, sloughs, fens, and bayous.
        |||,
      },
      {
        name: 'Land_Use_Raw_Probability_Other',
        description: |||
          Raw LCMS modeled probability of Other. Defined as: Land (regardless of use) where the
          spectral trend or other supporting evidence suggests a disturbance or change event has
          occurred but the definitive cause cannot be determined or the type of change fails to meet
          any of the change process categories defined above.
        |||,
      },
      {
        name: 'Land_Use_Raw_Probability_Rangeland-or-Pasture',
        description: |||
          Raw LCMS modeled probability of Rangeland or Pasture. Defined as: This class includes any
          area that is either a.) Rangeland, where vegetation is a mix of native grasses, shrubs, forbs
          and grass-like plants largely arising from natural factors and processes such as rainfall,
          temperature, elevation and fire, although limited management may include prescribed burning
          as well as grazing by domestic and wild herbivores; or b.) Pasture, where vegetation may
          range from mixed, largely natural grasses, forbs and herbs to more managed vegetation
          dominated by grass species that have been seeded and managed to maintain near monoculture.
        |||,
      },
      {
        name: 'QA_Bits',
        description: |||
          Ancillary information on the origin of the annual LCMS product output
          values.
        |||,
        'gee:bitmask': {
           bitmask_parts: [
             {
               description: 'Whether the pixel is interpolated.',
               first_bit: 0,
               bit_count: 1,
               values: [
                 {value: 0, description: 'Interpolated'},
                 {value: 1, description: 'Not interpolated'},
               ],
             },
             {
               description: 'Which sensor the pixel came from.',
               first_bit: 1,
               bit_count: 5,
               values: [
                 {value: 4, description: 'Landsat 4'},
                 {value: 5, description: 'Landsat 5'},
                 {value: 7, description: 'Landsat 7'},
                 {value: 8, description: 'Landsat 8'},
                 {value: 9, description: 'Landsat 9'},
                 {value: 21, description: 'Sentinel 2A'},
                 {value: 22, description: 'Sentinel 2B'},
               ],
             },
             {
               description: 'Which Julian day the pixel came from (1-365).',
               first_bit: 6,
               bit_count: 9,
             },
           ],
           total_bit_count: 15,
         },
      },
    ],
    'gee:visualizations': [
      {
        display_name: 'ChangeViz',
        lookat: {
          lat: 37.09024,
          lon: -95.712891,
          zoom: 5,
        },
        image_visualization: {
          band_vis: {
            min: [
              1.0,
            ],
            max: [
              5.0,
            ],
            palette: [
              '3d4551',
              'f39268',
              'd54309',
              '00a398',
              '1b1716',
              'b30088',
            ],
            bands: [
              'Change',
            ],
          },
        },
      },
      {
        display_name: 'lcViz',
        lookat: {
          lat: 37.09024,
          lon: -95.712891,
          zoom: 5,
        },
        image_visualization: {
          band_vis: {
            min: [
              1.0,
            ],
            max: [
              15.0,
            ],
            palette: [
              '005e00',
              '008000',
              '00cc00',
              'b3ff1a',
              '99ff99',
              'b30088',
              'e68a00',
              'ffad33',
              'ffe0b3',
              'ffff00',
              'aa7700',
              'd3bf9b',
              'ffffff',
              '4780f3',
              '1b1716',
            ],
            bands: [
              'Land_Cover',
            ],
          },
        },
      },
      {
        display_name: 'luViz',
        lookat: {
          lat: 37.09024,
          lon: -95.712891,
          zoom: 5,
        },
        image_visualization: {
          band_vis: {
            min: [
              1.0,
            ],
            max: [
              7.0,
            ],
            palette: [
              '3d4551',
              'f39268',
              'd54309',
              '00a398',
              '1b1716',
            ],
            bands: [
              'Land_Use',
            ],
          },
        },
      },
    ],
  },
  'sci:citation': |||
    USDA Forest Service. 2024. USFS Landscape Change Monitoring System
    v2023.9 (Conterminous United States and  Outer Conterminous United States).
    Salt Lake City, Utah.
  |||,
  'sci:publications': [
    {
      citation: |||
        Breiman, L., 2001. Random Forests. In Machine Learning. Springer, 45: 5-32.
        [doi:10.1023/A:1010933404324](https://doi.org/10.1023/A:1010933404324)
      |||,
      doi:'10.1023/A:1010933404324',
    },
    {
      citation: |||
        Chastain, R., Housman, I., Goldstein, J., Finco, M., and Tenneson, K., 2019.
        Empirical cross sensor comparison of Sentinel-2A and 2B MSI, Landsat-8 OLI, 
        and Landsat-7 ETM top of atmosphere spectral characteristics over the 
        conterminous United States. In Remote Sensing of Environment. Science Direct,
        221: 274-285. [doi:10.1016/j.rse.2018.11.012](https://doi.org/10.1016/j.rse.2018.11.012)
      |||,
      doi:'10.1016/j.rse.2018.11.012',
    },
    {
      citation: |||
        Cohen, W. B., Yang, Z., and Kennedy, R., 2010. Detecting trends in forest 
        disturbance and recovery using yearly Landsat time series: 2. TimeSync - 
        Tools for calibration and validation. In Remote Sensing of Environment.
        Science Direct, 114(12): 2911-2924. [doi:10.1016/j.rse.2010.07.010]
        (https://doi.org/10.1016/j.rse.2010.07.010)
      |||,
      doi:'10.1016/j.rse.2010.07.010',
    },
    {
      citation: |||
        Cohen, W. B., Yang, Z., Healey, S. P., Kennedy, R. E., and Gorelick, N., 
        2018. A LandTrendr multispectral ensemble for forest disturbance detection. 
        In Remote Sensing of Environment. Science Direct, 205: 131-140.
        [doi:10.1016/j.rse.2017.11.015](https://doi.org/10.1016/j.rse.2017.11.015)
      |||,
      doi:'10.1016/j.rse.2017.11.015',
    },
    {
      citation: |||
        Foga, S., Scaramuzza, P.L., Guo, S., Zhu, Z., Dilley, R.D., Beckmann,
        T., Schmidt, G.L., Dwyer, J.L., Hughes, M.J., Laue, B., 2017. Cloud
        detection algorithm comparison and validation for operational Landsat data
        products. In Remote Sensing of Environment. Science Direct, 194: 379-390.
        [doi:10.1016/j.rse.2017.03.026](http://doi.org/10.1016/j.rse.2017.03.026)
      |||,
      doi:'10.1016/j.rse.2017.03.026',
    },
    {
      citation: |||
        U.S. Geological Survey, 2019. USGS 3D Elevation Program Digital Elevation
        Model, accessed August 2022 at 
        https://developers.google.com/earth-engine/datasets/catalog/USGS_3DEP_10m
      |||,
    },
    {
      citation: |||
        Healey, S. P., Cohen, W. B., Yang, Z., Kenneth Brewer, C., Brooks, E. B.,
        Gorelick, N., Hernandez, A. J., Huang, C., Joseph Hughes, M., Kennedy,
        R. E., Loveland, T. R., Moisen, G. G., Schroeder, T. A., Stehman, S. V.,
        Vogelmann, J. E., Woodcock, C. E., Yang, L., and Zhu, Z., 2018. Mapping 
        forest change using stacked generalization: An ensemble approach. In 
        Remote Sensing of Environment. Science Direct, 204: 717-728.
        [doi:10.1016/j.rse.2017.09.029](https://doi.org/10.1016/j.rse.2017.09.029)
      |||,
      doi:'10.1016/j.rse.2017.09.029',
    },
    {
      citation: |||
        Kennedy, R. E., Yang, Z., and Cohen, W. B., 2010. Detecting trends 
        in forest disturbance and recovery using yearly Landsat time series: 1. 
        LandTrendr - Temporal segmentation algorithms. In Remote Sensing of Environment. 
        Science Direct, 114(12): 2897-2910. [doi:10.1016/j.rse.2010.07.008]
        (https://doi.org/10.1016/j.rse.2010.07.008)
      |||,
      doi:'10.1016/j.rse.2010.07.008',
    },
    {
      citation: |||
        Kennedy, R., Yang, Z., Gorelick, N., Braaten, J., Cavalcante, L., 
        Cohen, W., and Healey, S. 2018. Implementation of the LandTrendr 
        Algorithm on Google Earth Engine. In Remote Sensing. MDPI,
        10(5): 691. [doi:10.3390/rs10050691](https://doi.org/10.3390/rs10050691)
      |||,
      doi:'10.3390/rs10050691',
    },
    {
      citation: |||
        Pasquarella, V. J., Brown, C. F., Czerwinski, W., and Rucklidge, W. J.,
        2023. Comprehensive Quality Assessment of Optical Satellite Imagery Using 
        Weakly Supervised Video Learning. In Proceedings of the IEEE/CVF Conference 
        on Computer Vision and Pattern Recognition. 2124-2134.
      |||,
      doi:'10.3390/rs10050691',
    },
    {
      citation: |||
        Sentinel-Hub, 2021. Sentinel 2 Cloud Detector. [Online]. Available at: 
        [https://github.com/sentinel-hub/sentinel2-cloud-detector](https://github.com/sentinel-hub/sentinel2-cloud-detector)
      |||,
    },
    {
      citation: |||
        Weiss, A.D., 2001. Topographic position and landforms analysis 
        Poster Presentation, ESRI Users Conference, San Diego, CAZhu, Z., 
        and Woodcock, C. E. 2012. Object-based cloud and cloud shadow 
        detection in Landsat imagery. 118: 83-94.
      |||,
    },
    {
      citation: |||
        Zhu, Z., and Woodcock, C. E., 2012. Object-based cloud and cloud shadow
        detection in Landsat imagery. In Remote Sensing of Environment. Science Direct,
        118: 83-94. [doi:10.1016/j.rse.2011.10.028](https://doi.org/10.1016/j.rse.2011.10.028)
      |||,
      doi:'10.1016/j.rse.2011.10.028',
    },
    {
      citation: |||
        Zhu, Z., and Woodcock, C. E., 2014. Continuous change detection 
        and classification of land cover using all available Landsat data.
        In Remote Sensing of Environment. Science Direct, 144: 152-171.
        [doi:10.1016/j.rse.2014.01.011](https://doi.org/10.1016/j.rse.2014.01.011)
      |||,
      doi:'10.1016/j.rse.2014.01.011',
    },
  ],
  'gee:terms_of_use': |||
    The USDA Forest Service makes no warranty, expressed or implied, including the warranties of
    merchantability and fitness for a particular purpose, nor assumes any legal liability or
    responsibility for the accuracy, reliability, completeness or utility of these geospatial data,
    or for the improper or incorrect use of these geospatial data. These geospatial data and
    related maps or graphics are not legal documents and are not intended to be used as such. The
    data and maps may not be used to determine title, ownership, legal descriptions or boundaries,
    legal jurisdiction, or restrictions that may be in place on either public or private land.
    Natural hazards may or may not be depicted on the data and maps, and land users should exercise
    due caution. The data are dynamic and may change over time. The user is responsible to verify
    the limitations of the geospatial data and to use the data accordingly.

    These data were collected using funding from the U.S. Government and can be used
    without additional permissions or fees. If you use these data in a publication, presentation, or
    other research product please use the following citation:

    USDA Forest Service. 2024. USFS Landscape Change Monitoring System v2023.9
    (Conterminous United States and Outer Conterminous United States). Salt Lake City, Utah.
  |||,
  'gee:user_uploaded': true,
}<|MERGE_RESOLUTION|>--- conflicted
+++ resolved
@@ -113,30 +113,17 @@
   ] + version_config.version_links,
   keywords: [
     'lcms',
-<<<<<<< HEAD
     'usda',
     'usfs',
-=======
-    'usfs',
-    'usda',
->>>>>>> 32664a7a
     'change_detection',
     'landcover',
     'landuse',
-    'gtac',
     'forest',
-<<<<<<< HEAD
     'landsat-derived',
     'sentinel-derived',
     'time_series',
     'gtac',
     'redcastle_resources',
-=======
-    'landsat_derived',
-    'sentinel_derived',
-    'time_series',
-    'redcastle_resources'
->>>>>>> 32664a7a
   ],
   providers: [
     ee.producer_provider('USDA Forest Service (USFS) Geospatial Technology and Applications Center (GTAC)', 'https://apps.fs.usda.gov/lcms-viewer/'),
