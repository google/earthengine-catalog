# Continuous Integration (CI)

name: CI
on: [push, pull_request]

jobs:
  test:
    runs-on: ubuntu-latest
    steps:
      - name: Set up Python 3.10
        uses: actions/setup-python@v5
        with:
          python-version: '3.10'
      - name: Install dependencies
        run: |
          pip install absl-py
      - name: Debug Python environment
        run: |
          pip list
          echo $PYTHONPATH
          python -c "import sys; print(sys.path)"          
      - name: Cache bazel
        uses: actions/cache@v3
        env:
          cache-name: bazel-cache
        with:
          path: |
            ~/.cache/bazelisk
            ~/.cache/bazel
          key: ${{ runner.os }}-${{ env.cache-name }}-${{ github.ref }}
          restore-keys: ${{ runner.os }}-${{ env.cache-name }}-development
      - uses: actions/checkout@v4
      - name: Build
        run: bazel build  --define jsonnet_port=cpp //...
      - name: Test Checker
        run: bazel test  --define jsonnet_port=cpp --test_output=errors //...
      - name: Checker
        env:
          GITHUB_TOKEN: ${{ secrets.GITHUB_TOKEN }}
<<<<<<< HEAD
          GH_TOKEN: ${{ secrets.GITHUB_TOKEN }}       
=======
          GH_TOKEN: ${{ secrets.GITHUB_TOKEN }}      
>>>>>>> 02da439b
        run: bazel-bin/checker/ee_stac_check<|MERGE_RESOLUTION|>--- conflicted
+++ resolved
@@ -37,9 +37,5 @@
       - name: Checker
         env:
           GITHUB_TOKEN: ${{ secrets.GITHUB_TOKEN }}
-<<<<<<< HEAD
-          GH_TOKEN: ${{ secrets.GITHUB_TOKEN }}       
-=======
           GH_TOKEN: ${{ secrets.GITHUB_TOKEN }}      
->>>>>>> 02da439b
         run: bazel-bin/checker/ee_stac_check